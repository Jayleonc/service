--- conflicted
+++ resolved
@@ -475,7 +475,7 @@
 }
 
 func insertModuleEntry(content, moduleName, reference string) (string, error) {
-	const marker = "var Modules = []feature.Entry{"
+	const marker = "var Modules = []module.Entry{"
 
 	idx := strings.Index(content, marker)
 	if idx == -1 {
@@ -545,11 +545,7 @@
 
         "github.com/gin-gonic/gin"
 
-<<<<<<< HEAD
-        "github.com/Jayleonc/service/internal/feature"
-=======
         "github.com/Jayleonc/service/internal/server"
->>>>>>> 7eeba430
         "github.com/Jayleonc/service/pkg/response"
 )
 
@@ -559,15 +555,6 @@
         return &Handler{}
 }
 
-<<<<<<< HEAD
-func (h *Handler) GetRoutes() feature.ModuleRoutes {
-        return feature.ModuleRoutes{
-                PublicRoutes: []feature.RouteDefinition{
-                        {Path: "/ping", Handler: h.ping},
-                },
-                AuthenticatedRoutes: []feature.RouteDefinition{
-                        {Path: "/echo", Handler: h.echo},
-=======
 func (h *Handler) GetRoutes() server.ModuleRoutes {
         return server.ModuleRoutes{
                 PublicRoutes: []server.RouteDefinition{
@@ -575,7 +562,6 @@
                 },
                 AuthenticatedRoutes: []server.RouteDefinition{
                         {Path: "{{.Route}}/echo", Handler: h.echo},
->>>>>>> 7eeba430
                 },
         }
 }
@@ -604,17 +590,13 @@
         "fmt"
 
         "github.com/Jayleonc/service/internal/auth"
-<<<<<<< HEAD
-        "github.com/Jayleonc/service/internal/feature"
-=======
         "github.com/Jayleonc/service/internal/module"
         "github.com/Jayleonc/service/internal/server"
->>>>>>> 7eeba430
 )
 
-func Register(ctx context.Context, deps feature.Dependencies) error {
-        if deps.Router == nil {
-                return fmt.Errorf("{{.Name}} module requires the route registrar")
+func Register(ctx context.Context, deps module.Dependencies) error {
+        if deps.API == nil {
+                return fmt.Errorf("{{.Name}} module requires the API router group")
         }
 
         authService := auth.DefaultService()
@@ -622,17 +604,8 @@
                 return fmt.Errorf("{{.Name}} module requires the auth service to be initialised")
         }
 
-        authService := auth.DefaultService()
-        if authService == nil {
-                return fmt.Errorf("{{.Name}} module requires the auth service to be initialised")
-        }
-
         handler := NewHandler()
-<<<<<<< HEAD
-        deps.Router.RegisterModule("{{.Route}}", handler.GetRoutes())
-=======
         server.RegisterModuleRoutes(deps.API, authService, handler.GetRoutes())
->>>>>>> 7eeba430
 
         if deps.Logger != nil {
                 deps.Logger.InfoContext(ctx, "{{.LogMessage}}", "pattern", "singleton")
@@ -688,11 +661,7 @@
 
         "github.com/gin-gonic/gin"
 
-<<<<<<< HEAD
-        "github.com/Jayleonc/service/internal/feature"
-=======
         "github.com/Jayleonc/service/internal/server"
->>>>>>> 7eeba430
         "github.com/Jayleonc/service/pkg/response"
 )
 
@@ -704,15 +673,6 @@
         return &Handler{service: service}
 }
 
-<<<<<<< HEAD
-func (h *Handler) GetRoutes() feature.ModuleRoutes {
-        return feature.ModuleRoutes{
-                PublicRoutes: []feature.RouteDefinition{
-                        {Path: "/ping", Handler: h.ping},
-                },
-                AuthenticatedRoutes: []feature.RouteDefinition{
-                        {Path: "/process", Handler: h.process},
-=======
 func (h *Handler) GetRoutes() server.ModuleRoutes {
         return server.ModuleRoutes{
                 PublicRoutes: []server.RouteDefinition{
@@ -720,7 +680,6 @@
                 },
                 AuthenticatedRoutes: []server.RouteDefinition{
                         {Path: "{{.Route}}/process", Handler: h.process},
->>>>>>> 7eeba430
                 },
         }
 }
@@ -759,20 +718,16 @@
         "fmt"
 
         "github.com/Jayleonc/service/internal/auth"
-<<<<<<< HEAD
-        "github.com/Jayleonc/service/internal/feature"
-=======
         "github.com/Jayleonc/service/internal/module"
         "github.com/Jayleonc/service/internal/server"
->>>>>>> 7eeba430
 )
 
-func Register(ctx context.Context, deps feature.Dependencies) error {
+func Register(ctx context.Context, deps module.Dependencies) error {
         if deps.DB == nil {
                 return fmt.Errorf("{{.Name}} module requires a database instance")
         }
-        if deps.Router == nil {
-                return fmt.Errorf("{{.Name}} module requires the route registrar")
+        if deps.API == nil {
+                return fmt.Errorf("{{.Name}} module requires the API router group")
         }
 
         authService := auth.DefaultService()
@@ -780,19 +735,10 @@
                 return fmt.Errorf("{{.Name}} module requires the auth service to be initialised")
         }
 
-        authService := auth.DefaultService()
-        if authService == nil {
-                return fmt.Errorf("{{.Name}} module requires the auth service to be initialised")
-        }
-
         repo := NewRepository(deps.DB)
         svc := NewService(repo)
         handler := NewHandler(svc)
-<<<<<<< HEAD
-        deps.Router.RegisterModule("{{.Route}}", handler.GetRoutes())
-=======
         server.RegisterModuleRoutes(deps.API, authService, handler.GetRoutes())
->>>>>>> 7eeba430
 
         if deps.Logger != nil {
                 deps.Logger.InfoContext(ctx, "{{.LogMessage}}", "pattern", "structured")
