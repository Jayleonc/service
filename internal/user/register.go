--- conflicted
+++ resolved
@@ -5,23 +5,18 @@
 	"fmt"
 
 	"github.com/Jayleonc/service/internal/auth"
-<<<<<<< HEAD
-	"github.com/Jayleonc/service/internal/feature"
-	"github.com/Jayleonc/service/internal/role"
-=======
 	"github.com/Jayleonc/service/internal/module"
 	"github.com/Jayleonc/service/internal/role"
 	"github.com/Jayleonc/service/internal/server"
->>>>>>> 7eeba430
 )
 
 // Register wires the user module using the structured/DI development path.
-func Register(ctx context.Context, deps feature.Dependencies) error {
+func Register(ctx context.Context, deps module.Dependencies) error {
 	if deps.DB == nil {
 		return fmt.Errorf("user module requires a database instance")
 	}
-	if deps.Router == nil {
-		return fmt.Errorf("user module requires a route registrar")
+	if deps.API == nil {
+		return fmt.Errorf("user module requires an API router group")
 	}
 	if deps.Validator == nil {
 		return fmt.Errorf("user module requires a validator instance")
@@ -40,11 +35,7 @@
 	roleRepo := role.NewRepository(deps.DB)
 	svc := NewService(repo, roleRepo, deps.Validator, authService)
 	handler := NewHandler(svc)
-<<<<<<< HEAD
-	deps.Router.RegisterModule("/users", handler.GetRoutes())
-=======
 	server.RegisterModuleRoutes(deps.API, authService, handler.GetRoutes())
->>>>>>> 7eeba430
 
 	if deps.Logger != nil {
 		deps.Logger.Info("user module initialised", "pattern", "structured")
