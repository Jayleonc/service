package user

import (
	"net/http"

	"github.com/gin-gonic/gin"
	"github.com/google/uuid"

	"github.com/Jayleonc/service/internal/auth"
<<<<<<< HEAD
	"github.com/Jayleonc/service/internal/feature"
=======
	"github.com/Jayleonc/service/internal/server"
>>>>>>> 7eeba430
	"github.com/Jayleonc/service/pkg/request"
	"github.com/Jayleonc/service/pkg/response"
)

// Handler exposes user endpoints.
type Handler struct {
	svc *Service
}

// NewHandler constructs a Handler following the DI-oriented paradigm.
func NewHandler(svc *Service) *Handler {
	return &Handler{svc: svc}
}

// GetRoutes returns the route declarations for the user module.
<<<<<<< HEAD
func (h *Handler) GetRoutes() feature.ModuleRoutes {
	return feature.ModuleRoutes{
		PublicRoutes: []feature.RouteDefinition{
			{Path: "/register", Handler: h.register},
			{Path: "/login", Handler: h.login},
		},
		AuthenticatedRoutes: []feature.RouteDefinition{
			{Path: "/me/get", Handler: h.me},
			{Path: "/me/update", Handler: h.updateMe},
		},
		AdminRoutes: []feature.RouteDefinition{
			{Path: "/create", Handler: h.create},
			{Path: "/update", Handler: h.update},
			{Path: "/delete", Handler: h.delete},
			{Path: "/list", Handler: h.list},
			{Path: "/assign_roles", Handler: h.assignRoles},
=======
func (h *Handler) GetRoutes() server.ModuleRoutes {
	return server.ModuleRoutes{
		PublicRoutes: []server.RouteDefinition{
			{Path: "/users/register", Handler: h.register},
			{Path: "/users/login", Handler: h.login},
		},
		AuthenticatedRoutes: []server.RouteDefinition{
			{Path: "/users/me/get", Handler: h.me},
			{Path: "/users/me/update", Handler: h.updateMe},
		},
		AdminRoutes: []server.RouteDefinition{
			{Path: "/users/create", Handler: h.create},
			{Path: "/users/update", Handler: h.update},
			{Path: "/users/delete", Handler: h.delete},
			{Path: "/users/list", Handler: h.list},
			{Path: "/users/assign_roles", Handler: h.assignRoles},
>>>>>>> 7eeba430
		},
	}
}

func (h *Handler) register(c *gin.Context) {
	var req RegisterInput
	if err := c.ShouldBindJSON(&req); err != nil {
		response.Error(c, http.StatusBadRequest, 3001, "invalid request payload")
		return
	}

	profile, err := h.svc.Register(c.Request.Context(), req)
	if err != nil {
		status := http.StatusBadRequest
		code := 3002
		if err == ErrEmailExists {
			code = 3003
		}
		response.Error(c, status, code, err.Error())
		return
	}

	response.SuccessWithStatus(c, http.StatusCreated, profile)
}

func (h *Handler) login(c *gin.Context) {
	var req LoginInput
	if err := c.ShouldBindJSON(&req); err != nil {
		response.Error(c, http.StatusBadRequest, 3011, "invalid request payload")
		return
	}

	result, err := h.svc.Login(c.Request.Context(), req)
	if err != nil {
		code := 3012
		status := http.StatusBadRequest
		if err == ErrInvalidCredentials {
			status = http.StatusUnauthorized
			code = 3013
		}
		response.Error(c, status, code, err.Error())
		return
	}

	response.Success(c, gin.H{
		"access_token":  result.Tokens.AccessToken,
		"refresh_token": result.Tokens.RefreshToken,
		"expires_in":    int64(result.Tokens.ExpiresIn.Seconds()),
		"user":          result.Profile,
	})
}

func (h *Handler) me(c *gin.Context) {
	session, ok := auth.SessionFromContext(c)
	if !ok {
		response.Error(c, http.StatusUnauthorized, 3021, "missing session")
		return
	}

	profile, err := h.svc.Profile(c.Request.Context(), session.UserID)
	if err != nil {
		response.Error(c, http.StatusInternalServerError, 3022, err.Error())
		return
	}

	response.Success(c, profile)
}

func (h *Handler) updateMe(c *gin.Context) {
	session, ok := auth.SessionFromContext(c)
	if !ok {
		response.Error(c, http.StatusUnauthorized, 3031, "missing session")
		return
	}

	var req UpdateProfileInput
	if err := c.ShouldBindJSON(&req); err != nil {
		response.Error(c, http.StatusBadRequest, 3032, "invalid request payload")
		return
	}

	profile, err := h.svc.UpdateProfile(c.Request.Context(), session.UserID, req)
	if err != nil {
		response.Error(c, http.StatusBadRequest, 3033, err.Error())
		return
	}

	response.Success(c, profile)
}

func (h *Handler) create(c *gin.Context) {
	var req CreateUserRequest
	if err := c.ShouldBindJSON(&req); err != nil {
		response.Error(c, http.StatusBadRequest, 3041, "invalid request payload")
		return
	}

	profile, err := h.svc.CreateUser(c.Request.Context(), req)
	if err != nil {
		status := http.StatusBadRequest
		code := 3042
		if err == ErrEmailExists {
			code = 3043
		}
		response.Error(c, status, code, err.Error())
		return
	}

	response.SuccessWithStatus(c, http.StatusCreated, profile)
}

func (h *Handler) update(c *gin.Context) {
	var payload struct {
		ID    string  `json:"id" binding:"required"`
		Name  *string `json:"name"`
		Phone *string `json:"phone"`
	}
	if err := c.ShouldBindJSON(&payload); err != nil {
		response.Error(c, http.StatusBadRequest, 3051, "invalid request payload")
		return
	}

	userID, err := uuid.Parse(payload.ID)
	if err != nil {
		response.Error(c, http.StatusBadRequest, 3052, "invalid user id")
		return
	}

	profile, err := h.svc.UpdateUser(c.Request.Context(), UpdateUserRequest{
		ID:    userID,
		Name:  payload.Name,
		Phone: payload.Phone,
	})
	if err != nil {
		response.Error(c, http.StatusBadRequest, 3053, err.Error())
		return
	}

	response.Success(c, profile)
}

func (h *Handler) delete(c *gin.Context) {
	var payload struct {
		ID string `json:"id" binding:"required"`
	}
	if err := c.ShouldBindJSON(&payload); err != nil {
		response.Error(c, http.StatusBadRequest, 3061, "invalid request payload")
		return
	}

	userID, err := uuid.Parse(payload.ID)
	if err != nil {
		response.Error(c, http.StatusBadRequest, 3062, "invalid user id")
		return
	}

	if err := h.svc.DeleteUser(c.Request.Context(), DeleteUserRequest{ID: userID}); err != nil {
		response.Error(c, http.StatusBadRequest, 3063, err.Error())
		return
	}

	response.Success(c, gin.H{"id": userID})
}

func (h *Handler) list(c *gin.Context) {
	var payload struct {
		Pagination request.Pagination `json:"pagination"`
		Name       string             `json:"name"`
		Email      string             `json:"email"`
	}
	if err := c.ShouldBindJSON(&payload); err != nil {
		response.Error(c, http.StatusBadRequest, 3071, "invalid request payload")
		return
	}

	result, err := h.svc.ListUsers(c.Request.Context(), ListUsersRequest{
		Pagination: payload.Pagination,
		Name:       payload.Name,
		Email:      payload.Email,
	})
	if err != nil {
		response.Error(c, http.StatusInternalServerError, 3072, err.Error())
		return
	}

	response.Success(c, result)
}

func (h *Handler) assignRoles(c *gin.Context) {
	var payload struct {
		ID    string   `json:"id" binding:"required"`
		Roles []string `json:"roles" binding:"required,min=1,dive,required"`
	}
	if err := c.ShouldBindJSON(&payload); err != nil {
		response.Error(c, http.StatusBadRequest, 3081, "invalid request payload")
		return
	}

	userID, err := uuid.Parse(payload.ID)
	if err != nil {
		response.Error(c, http.StatusBadRequest, 3082, "invalid user id")
		return
	}

	profile, err := h.svc.AssignRoles(c.Request.Context(), AssignRolesRequest{ID: userID, Roles: payload.Roles})
	if err != nil {
		response.Error(c, http.StatusBadRequest, 3083, err.Error())
		return
	}

	response.Success(c, profile)
}<|MERGE_RESOLUTION|>--- conflicted
+++ resolved
@@ -7,11 +7,7 @@
 	"github.com/google/uuid"
 
 	"github.com/Jayleonc/service/internal/auth"
-<<<<<<< HEAD
-	"github.com/Jayleonc/service/internal/feature"
-=======
 	"github.com/Jayleonc/service/internal/server"
->>>>>>> 7eeba430
 	"github.com/Jayleonc/service/pkg/request"
 	"github.com/Jayleonc/service/pkg/response"
 )
@@ -27,24 +23,6 @@
 }
 
 // GetRoutes returns the route declarations for the user module.
-<<<<<<< HEAD
-func (h *Handler) GetRoutes() feature.ModuleRoutes {
-	return feature.ModuleRoutes{
-		PublicRoutes: []feature.RouteDefinition{
-			{Path: "/register", Handler: h.register},
-			{Path: "/login", Handler: h.login},
-		},
-		AuthenticatedRoutes: []feature.RouteDefinition{
-			{Path: "/me/get", Handler: h.me},
-			{Path: "/me/update", Handler: h.updateMe},
-		},
-		AdminRoutes: []feature.RouteDefinition{
-			{Path: "/create", Handler: h.create},
-			{Path: "/update", Handler: h.update},
-			{Path: "/delete", Handler: h.delete},
-			{Path: "/list", Handler: h.list},
-			{Path: "/assign_roles", Handler: h.assignRoles},
-=======
 func (h *Handler) GetRoutes() server.ModuleRoutes {
 	return server.ModuleRoutes{
 		PublicRoutes: []server.RouteDefinition{
@@ -61,7 +39,6 @@
 			{Path: "/users/delete", Handler: h.delete},
 			{Path: "/users/list", Handler: h.list},
 			{Path: "/users/assign_roles", Handler: h.assignRoles},
->>>>>>> 7eeba430
 		},
 	}
 }
