package auth

import (
	"errors"
	"net/http"

	"github.com/gin-gonic/gin"

<<<<<<< HEAD
	"github.com/Jayleonc/service/internal/feature"
=======
	"github.com/Jayleonc/service/internal/server"
>>>>>>> 7eeba430
	"github.com/Jayleonc/service/pkg/response"
)

// Handler exposes the authentication refresh endpoint.
type Handler struct {
	svc *Service
}

// NewHandler constructs a Handler following the DI-oriented paradigm.
func NewHandler(svc *Service) *Handler {
	return &Handler{svc: svc}
}

// GetRoutes 声明认证模块的路由
<<<<<<< HEAD
func (h *Handler) GetRoutes() feature.ModuleRoutes {
	return feature.ModuleRoutes{
		PublicRoutes: []feature.RouteDefinition{
			{Path: "/refresh", Handler: h.refresh},
=======
func (h *Handler) GetRoutes() server.ModuleRoutes {
	return server.ModuleRoutes{
		PublicRoutes: []server.RouteDefinition{
			{Path: "/auth/refresh", Handler: h.refresh},
>>>>>>> 7eeba430
		},
	}
}

type refreshRequest struct {
	RefreshToken string `json:"refresh_token" binding:"required"`
}

type refreshResponse struct {
	AccessToken  string `json:"access_token"`
	RefreshToken string `json:"refresh_token"`
	ExpiresIn    int64  `json:"expires_in"`
}

func (h *Handler) refresh(c *gin.Context) {
	var req refreshRequest
	if err := c.ShouldBindJSON(&req); err != nil {
		response.Error(c, http.StatusBadRequest, 1001, "invalid request payload")
		return
	}

	tokens, err := h.svc.Refresh(c.Request.Context(), req.RefreshToken)
	if err != nil {
		if errors.Is(err, ErrInvalidRefreshToken) {
			response.Error(c, http.StatusUnauthorized, 1002, "invalid refresh token")
			return
		}
		response.Error(c, http.StatusInternalServerError, 1003, "failed to refresh token")
		return
	}

	response.Success(c, refreshResponse{
		AccessToken:  tokens.AccessToken,
		RefreshToken: tokens.RefreshToken,
		ExpiresIn:    int64(tokens.ExpiresIn.Seconds()),
	})
}<|MERGE_RESOLUTION|>--- conflicted
+++ resolved
@@ -6,11 +6,7 @@
 
 	"github.com/gin-gonic/gin"
 
-<<<<<<< HEAD
-	"github.com/Jayleonc/service/internal/feature"
-=======
 	"github.com/Jayleonc/service/internal/server"
->>>>>>> 7eeba430
 	"github.com/Jayleonc/service/pkg/response"
 )
 
@@ -25,17 +21,10 @@
 }
 
 // GetRoutes 声明认证模块的路由
-<<<<<<< HEAD
-func (h *Handler) GetRoutes() feature.ModuleRoutes {
-	return feature.ModuleRoutes{
-		PublicRoutes: []feature.RouteDefinition{
-			{Path: "/refresh", Handler: h.refresh},
-=======
 func (h *Handler) GetRoutes() server.ModuleRoutes {
 	return server.ModuleRoutes{
 		PublicRoutes: []server.RouteDefinition{
 			{Path: "/auth/refresh", Handler: h.refresh},
->>>>>>> 7eeba430
 		},
 	}
 }
