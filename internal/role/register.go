package role

import (
	"context"
	"fmt"

	"github.com/Jayleonc/service/internal/auth"
<<<<<<< HEAD
	"github.com/Jayleonc/service/internal/feature"
=======
	"github.com/Jayleonc/service/internal/module"
	"github.com/Jayleonc/service/internal/server"
>>>>>>> 7eeba430
	"github.com/Jayleonc/service/pkg/constant"
)

// Register initialises the role module following the singleton-friendly path.
<<<<<<< HEAD
func Register(ctx context.Context, deps feature.Dependencies) error {
	if deps.DB == nil {
		return fmt.Errorf("role module requires a database instance")
	}
	if deps.Router == nil {
		return fmt.Errorf("role module requires a route registrar")
=======
func Register(ctx context.Context, deps module.Dependencies) error {
	if deps.DB == nil {
		return fmt.Errorf("role module requires a database instance")
	}
	if deps.API == nil {
		return fmt.Errorf("role module requires an API router group")
>>>>>>> 7eeba430
	}
	if deps.Validator == nil {
		return fmt.Errorf("role module requires a validator instance")
	}

	authService := auth.DefaultService()
	if authService == nil {
		return fmt.Errorf("role module requires the auth service to be initialised")
	}

	repo := NewRepository(deps.DB)
	if err := repo.Migrate(ctx); err != nil {
		return fmt.Errorf("run role migrations: %w", err)
	}

	svc := NewService(repo, deps.Validator)
	if err := svc.EnsureDefaultRoles(ctx, map[string]string{
		constant.RoleAdmin: "Administrator",
		constant.RoleUser:  "Standard user",
	}); err != nil {
		return fmt.Errorf("ensure default roles: %w", err)
	}

	handler := NewHandler(svc)
<<<<<<< HEAD
	deps.Router.RegisterModule("/roles", handler.GetRoutes())
=======
	server.RegisterModuleRoutes(deps.API, authService, handler.GetRoutes())
>>>>>>> 7eeba430

	if deps.Logger != nil {
		deps.Logger.Info("role module initialised", "pattern", "singleton")
	}

	return nil
}<|MERGE_RESOLUTION|>--- conflicted
+++ resolved
@@ -5,31 +5,18 @@
 	"fmt"
 
 	"github.com/Jayleonc/service/internal/auth"
-<<<<<<< HEAD
-	"github.com/Jayleonc/service/internal/feature"
-=======
 	"github.com/Jayleonc/service/internal/module"
 	"github.com/Jayleonc/service/internal/server"
->>>>>>> 7eeba430
 	"github.com/Jayleonc/service/pkg/constant"
 )
 
 // Register initialises the role module following the singleton-friendly path.
-<<<<<<< HEAD
-func Register(ctx context.Context, deps feature.Dependencies) error {
-	if deps.DB == nil {
-		return fmt.Errorf("role module requires a database instance")
-	}
-	if deps.Router == nil {
-		return fmt.Errorf("role module requires a route registrar")
-=======
 func Register(ctx context.Context, deps module.Dependencies) error {
 	if deps.DB == nil {
 		return fmt.Errorf("role module requires a database instance")
 	}
 	if deps.API == nil {
 		return fmt.Errorf("role module requires an API router group")
->>>>>>> 7eeba430
 	}
 	if deps.Validator == nil {
 		return fmt.Errorf("role module requires a validator instance")
@@ -54,11 +41,7 @@
 	}
 
 	handler := NewHandler(svc)
-<<<<<<< HEAD
-	deps.Router.RegisterModule("/roles", handler.GetRoutes())
-=======
 	server.RegisterModuleRoutes(deps.API, authService, handler.GetRoutes())
->>>>>>> 7eeba430
 
 	if deps.Logger != nil {
 		deps.Logger.Info("role module initialised", "pattern", "singleton")
