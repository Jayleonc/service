package server

import (
	"log/slog"
	"net/http"
	"strings"

	"github.com/gin-gonic/gin"
	"github.com/gin-gonic/gin/binding"
	"github.com/go-playground/validator/v10"
	"github.com/prometheus/client_golang/prometheus"
	"github.com/prometheus/client_golang/prometheus/promhttp"
	"go.opentelemetry.io/contrib/instrumentation/github.com/gin-gonic/gin/otelgin"

	"github.com/Jayleonc/service/internal/auth"
<<<<<<< HEAD
	"github.com/Jayleonc/service/internal/feature"
=======
>>>>>>> 7eeba430
	"github.com/Jayleonc/service/internal/middleware"
	"github.com/Jayleonc/service/pkg/constant"
	"github.com/Jayleonc/service/pkg/validation"
)

// RouteDefinition 定义了最基础的路由信息
type RouteDefinition struct {
	Path    string
	Handler gin.HandlerFunc
}

// ModuleRoutes 是一个模块对外暴露的、按权限划分的路由清单
type ModuleRoutes struct {
	PublicRoutes        []RouteDefinition
	AuthenticatedRoutes []RouteDefinition
	AdminRoutes         []RouteDefinition
}

// RouterConfig defines the common HTTP middleware configuration shared by all modules.
type RouterConfig struct {
	Logger           *slog.Logger
	Registry         *prometheus.Registry
	TelemetryEnabled bool
	TelemetryName    string
}

// Router centralises HTTP route registration and applies the correct middleware stack for
// public, authenticated, and admin endpoints.
type Router struct {
	Engine           *gin.Engine
	api              *gin.RouterGroup
	authService      *auth.Service
	authMiddlewares  []gin.HandlerFunc
	adminMiddlewares []gin.HandlerFunc
}

// NewRouter constructs a Router with the provided configuration and authentication service.
func NewRouter(cfg RouterConfig, authService *auth.Service) *Router {
	gin.SetMode(gin.DebugMode)

	if engine, ok := binding.Validator.Engine().(*validator.Validate); ok {
		validation.SetDefault(engine)
	} else {
		validation.Init()
	}

	engine := gin.New()
	engine.Use(gin.Logger())
	engine.Use(middleware.InjectLogger(cfg.Logger))
	engine.Use(middleware.Recovery())

	if cfg.Registry != nil {
		engine.Use(middleware.Metrics(cfg.Registry))
		engine.GET("/metrics", gin.WrapH(promhttp.HandlerFor(cfg.Registry, promhttp.HandlerOpts{})))
	}

	if cfg.TelemetryEnabled {
		engine.Use(otelgin.Middleware(cfg.TelemetryName))
	}

	engine.POST("/health", func(c *gin.Context) {
		c.JSON(http.StatusOK, gin.H{"status": "ok"})
	})

<<<<<<< HEAD
	api := engine.Group("/v1")

	router := &Router{
		Engine: engine,
		api:    api,
	}

	router.setAuthService(authService)
	return router
}

// RegisterModule registers the provided module routes under the specified prefix.
func (r *Router) RegisterModule(pathPrefix string, modRoutes feature.ModuleRoutes) {
	if r == nil || r.api == nil {
		return
	}

	r.refreshAuthChains()

	prefix := strings.TrimSpace(pathPrefix)
	if prefix == "/" {
		prefix = ""
	}
	if prefix != "" && !strings.HasPrefix(prefix, "/") {
		prefix = "/" + prefix
	}

	register := func(defs []feature.RouteDefinition, middlewares []gin.HandlerFunc) {
=======
	api := r.Group("/v1")
	return r, api
}

// RegisterModuleRoutes 将模块路由注册到统一路由中
func RegisterModuleRoutes(api *gin.RouterGroup, authService *auth.Service, routes ModuleRoutes) {
	if api == nil {
		return
	}

	register := func(defs []RouteDefinition, middlewares ...gin.HandlerFunc) {
>>>>>>> 7eeba430
		if len(defs) == 0 {
			return
		}

<<<<<<< HEAD
		group := r.api.Group(prefix)
=======
		group := api.Group("")
>>>>>>> 7eeba430
		if len(middlewares) > 0 {
			group.Use(middlewares...)
		}

		for _, def := range defs {
			if def.Handler == nil {
				continue
			}

			path := strings.TrimSpace(def.Path)
			if path == "" {
<<<<<<< HEAD
				path = "/"
			}
=======
				continue
			}

>>>>>>> 7eeba430
			if !strings.HasPrefix(path, "/") {
				path = "/" + path
			}

			group.POST(path, def.Handler)
		}
	}

<<<<<<< HEAD
	register(modRoutes.PublicRoutes, nil)
	register(modRoutes.AuthenticatedRoutes, r.authMiddlewares)
	adminChain := r.adminMiddlewares
	if len(adminChain) == 0 {
		adminChain = r.authMiddlewares
	}
	register(modRoutes.AdminRoutes, adminChain)
}

func (r *Router) refreshAuthChains() {
	if r == nil {
		return
	}

	svc := r.authService
	if svc == nil {
		svc = auth.DefaultService()
	}
	if svc == nil {
		r.setAuthService(nil)
		return
	}

	if r.authService == svc && len(r.authMiddlewares) > 0 {
		return
	}

	r.setAuthService(svc)
}

func (r *Router) setAuthService(svc *auth.Service) {
	if r == nil {
		return
	}

	r.authService = svc
	if svc == nil {
		r.authMiddlewares = nil
		r.adminMiddlewares = []gin.HandlerFunc{middleware.RBAC(constant.RoleAdmin)}
		return
	}

	authenticated := middleware.Authenticated(svc)
	r.authMiddlewares = []gin.HandlerFunc{authenticated}
	r.adminMiddlewares = []gin.HandlerFunc{authenticated, middleware.RBAC(constant.RoleAdmin)}
=======
	register(routes.PublicRoutes)

	if authService != nil {
		register(routes.AuthenticatedRoutes, middleware.Authenticated(authService))
		register(routes.AdminRoutes, middleware.Authenticated(authService), middleware.RBAC(constant.RoleAdmin))
	} else {
		register(routes.AuthenticatedRoutes)
		register(routes.AdminRoutes)
	}
>>>>>>> 7eeba430
}<|MERGE_RESOLUTION|>--- conflicted
+++ resolved
@@ -13,10 +13,6 @@
 	"go.opentelemetry.io/contrib/instrumentation/github.com/gin-gonic/gin/otelgin"
 
 	"github.com/Jayleonc/service/internal/auth"
-<<<<<<< HEAD
-	"github.com/Jayleonc/service/internal/feature"
-=======
->>>>>>> 7eeba430
 	"github.com/Jayleonc/service/internal/middleware"
 	"github.com/Jayleonc/service/pkg/constant"
 	"github.com/Jayleonc/service/pkg/validation"
@@ -43,18 +39,9 @@
 	TelemetryName    string
 }
 
-// Router centralises HTTP route registration and applies the correct middleware stack for
-// public, authenticated, and admin endpoints.
-type Router struct {
-	Engine           *gin.Engine
-	api              *gin.RouterGroup
-	authService      *auth.Service
-	authMiddlewares  []gin.HandlerFunc
-	adminMiddlewares []gin.HandlerFunc
-}
-
-// NewRouter constructs a Router with the provided configuration and authentication service.
-func NewRouter(cfg RouterConfig, authService *auth.Service) *Router {
+// NewRouter constructs the base Gin engine and returns both the engine and the
+// authenticated "/v1" API group used by modules.
+func NewRouter(cfg RouterConfig) (*gin.Engine, *gin.RouterGroup) {
 	gin.SetMode(gin.DebugMode)
 
 	if engine, ok := binding.Validator.Engine().(*validator.Validate); ok {
@@ -63,54 +50,24 @@
 		validation.Init()
 	}
 
-	engine := gin.New()
-	engine.Use(gin.Logger())
-	engine.Use(middleware.InjectLogger(cfg.Logger))
-	engine.Use(middleware.Recovery())
+	r := gin.New()
+	r.Use(gin.Logger())
+	r.Use(middleware.InjectLogger(cfg.Logger))
+	r.Use(middleware.Recovery())
 
 	if cfg.Registry != nil {
-		engine.Use(middleware.Metrics(cfg.Registry))
-		engine.GET("/metrics", gin.WrapH(promhttp.HandlerFor(cfg.Registry, promhttp.HandlerOpts{})))
+		r.Use(middleware.Metrics(cfg.Registry))
+		r.GET("/metrics", gin.WrapH(promhttp.HandlerFor(cfg.Registry, promhttp.HandlerOpts{})))
 	}
 
 	if cfg.TelemetryEnabled {
-		engine.Use(otelgin.Middleware(cfg.TelemetryName))
+		r.Use(otelgin.Middleware(cfg.TelemetryName))
 	}
 
-	engine.POST("/health", func(c *gin.Context) {
+	r.POST("/health", func(c *gin.Context) {
 		c.JSON(http.StatusOK, gin.H{"status": "ok"})
 	})
 
-<<<<<<< HEAD
-	api := engine.Group("/v1")
-
-	router := &Router{
-		Engine: engine,
-		api:    api,
-	}
-
-	router.setAuthService(authService)
-	return router
-}
-
-// RegisterModule registers the provided module routes under the specified prefix.
-func (r *Router) RegisterModule(pathPrefix string, modRoutes feature.ModuleRoutes) {
-	if r == nil || r.api == nil {
-		return
-	}
-
-	r.refreshAuthChains()
-
-	prefix := strings.TrimSpace(pathPrefix)
-	if prefix == "/" {
-		prefix = ""
-	}
-	if prefix != "" && !strings.HasPrefix(prefix, "/") {
-		prefix = "/" + prefix
-	}
-
-	register := func(defs []feature.RouteDefinition, middlewares []gin.HandlerFunc) {
-=======
 	api := r.Group("/v1")
 	return r, api
 }
@@ -122,16 +79,11 @@
 	}
 
 	register := func(defs []RouteDefinition, middlewares ...gin.HandlerFunc) {
->>>>>>> 7eeba430
 		if len(defs) == 0 {
 			return
 		}
 
-<<<<<<< HEAD
-		group := r.api.Group(prefix)
-=======
 		group := api.Group("")
->>>>>>> 7eeba430
 		if len(middlewares) > 0 {
 			group.Use(middlewares...)
 		}
@@ -143,14 +95,9 @@
 
 			path := strings.TrimSpace(def.Path)
 			if path == "" {
-<<<<<<< HEAD
-				path = "/"
-			}
-=======
 				continue
 			}
 
->>>>>>> 7eeba430
 			if !strings.HasPrefix(path, "/") {
 				path = "/" + path
 			}
@@ -159,53 +106,6 @@
 		}
 	}
 
-<<<<<<< HEAD
-	register(modRoutes.PublicRoutes, nil)
-	register(modRoutes.AuthenticatedRoutes, r.authMiddlewares)
-	adminChain := r.adminMiddlewares
-	if len(adminChain) == 0 {
-		adminChain = r.authMiddlewares
-	}
-	register(modRoutes.AdminRoutes, adminChain)
-}
-
-func (r *Router) refreshAuthChains() {
-	if r == nil {
-		return
-	}
-
-	svc := r.authService
-	if svc == nil {
-		svc = auth.DefaultService()
-	}
-	if svc == nil {
-		r.setAuthService(nil)
-		return
-	}
-
-	if r.authService == svc && len(r.authMiddlewares) > 0 {
-		return
-	}
-
-	r.setAuthService(svc)
-}
-
-func (r *Router) setAuthService(svc *auth.Service) {
-	if r == nil {
-		return
-	}
-
-	r.authService = svc
-	if svc == nil {
-		r.authMiddlewares = nil
-		r.adminMiddlewares = []gin.HandlerFunc{middleware.RBAC(constant.RoleAdmin)}
-		return
-	}
-
-	authenticated := middleware.Authenticated(svc)
-	r.authMiddlewares = []gin.HandlerFunc{authenticated}
-	r.adminMiddlewares = []gin.HandlerFunc{authenticated, middleware.RBAC(constant.RoleAdmin)}
-=======
 	register(routes.PublicRoutes)
 
 	if authService != nil {
@@ -215,5 +115,4 @@
 		register(routes.AuthenticatedRoutes)
 		register(routes.AdminRoutes)
 	}
->>>>>>> 7eeba430
 }