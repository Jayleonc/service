package server

import (
	"context"
	"fmt"
	"os"

	"github.com/Jayleonc/service/internal/feature"
	"github.com/Jayleonc/service/pkg/auth"
	"github.com/Jayleonc/service/pkg/cache"
	"github.com/Jayleonc/service/pkg/config"
	"github.com/Jayleonc/service/pkg/database"
	"github.com/Jayleonc/service/pkg/logger"
	"github.com/Jayleonc/service/pkg/metrics"
	"github.com/Jayleonc/service/pkg/telemetry"
	"github.com/Jayleonc/service/pkg/validation"
)

// Bootstrap assembles the shared infrastructure, registers every module and returns
// a ready-to-run application instance.
<<<<<<< HEAD
func Bootstrap(modules []feature.Entry) (*App, error) {
=======
func Bootstrap(modules []module.Entry) (*App, error) {
>>>>>>> 7eeba430
	ctx := context.Background()

	// ======= 初始化配置 =======
	cfg, err := config.Init(ctx, os.Args[1:])
	if err != nil {
		return nil, fmt.Errorf("load config: %w", err)
	}

	// ======= 初始化日志 =======
	log := logger.Init(logger.Config{Level: cfg.Log.Level, Pretty: cfg.Log.Pretty})

	// ======= 初始化数据库 =======
	db, err := database.Init(database.Config{
		Driver:   cfg.Database.Driver,
		Host:     cfg.Database.Host,
		Port:     cfg.Database.Port,
		User:     cfg.Database.User,
		Password: cfg.Database.Password,
		Database: cfg.Database.Name,
		SSLMode:  cfg.Database.SSLMode,
		Params:   cfg.Database.Params,
	})
	if err != nil {
		return nil, fmt.Errorf("connect database: %w", err)
	}

	// ======= 初始化缓存 Redis =======
	cacheClient, err := cache.Init(cache.Config{
		Addr:     cfg.Redis.Addr,
		Password: cfg.Redis.Password,
		DB:       cfg.Redis.DB,
	})
	if err != nil {
		return nil, fmt.Errorf("connect redis: %w", err)
	}

	// ======= 初始化指标检测 =======
	registry := metrics.InitRegistry()

	// ======= 初始化认证服务 =======
	authManager, err := auth.Init(auth.Config{
		Issuer:     cfg.Auth.Issuer,
		Audience:   cfg.Auth.Audience,
		Secret:     cfg.Auth.Secret,
		AccessTTL:  cfg.Auth.AccessTTL,
		RefreshTTL: cfg.Auth.RefreshTTL,
	})
	if err != nil {
		return nil, fmt.Errorf("configure auth manager: %w", err)
	}

	// ======= 初始化指标检测 =======
	if _, err := telemetry.Init(ctx, telemetry.Config{
		ServiceName: cfg.Telemetry.ServiceName,
		Endpoint:    cfg.Telemetry.Endpoint,
		Enabled:     cfg.Telemetry.Enabled,
	}); err != nil {
		return nil, fmt.Errorf("setup telemetry: %w", err)
	}

	// ======= 路由注册 =======
	router := NewRouter(RouterConfig{
		Logger:           log,
		Registry:         registry,
		TelemetryEnabled: cfg.Telemetry.Enabled,
		TelemetryName:    cfg.Telemetry.ServiceName,
	}, nil)

	deps := feature.Dependencies{
		Logger:    log,
		DB:        db,
		Engine:    router.Engine,
		Router:    router,
		Auth:      authManager,
		Registry:  registry,
		Config:    cfg,
		Cache:     cacheClient,
		Validator: validation.Default(),
	}

	for _, entry := range modules {
		if err := entry.Registrar(ctx, deps); err != nil {
			return nil, fmt.Errorf("register module %s: %w", entry.Name, err)
		}
		log.Info("module registered", "module", entry.Name)
	}

	return NewApp(router.Engine, cfg, log), nil
}<|MERGE_RESOLUTION|>--- conflicted
+++ resolved
@@ -5,7 +5,7 @@
 	"fmt"
 	"os"
 
-	"github.com/Jayleonc/service/internal/feature"
+	"github.com/Jayleonc/service/internal/module"
 	"github.com/Jayleonc/service/pkg/auth"
 	"github.com/Jayleonc/service/pkg/cache"
 	"github.com/Jayleonc/service/pkg/config"
@@ -18,11 +18,7 @@
 
 // Bootstrap assembles the shared infrastructure, registers every module and returns
 // a ready-to-run application instance.
-<<<<<<< HEAD
-func Bootstrap(modules []feature.Entry) (*App, error) {
-=======
 func Bootstrap(modules []module.Entry) (*App, error) {
->>>>>>> 7eeba430
 	ctx := context.Background()
 
 	// ======= 初始化配置 =======
@@ -84,18 +80,18 @@
 	}
 
 	// ======= 路由注册 =======
-	router := NewRouter(RouterConfig{
+	router, api := NewRouter(RouterConfig{
 		Logger:           log,
 		Registry:         registry,
 		TelemetryEnabled: cfg.Telemetry.Enabled,
 		TelemetryName:    cfg.Telemetry.ServiceName,
-	}, nil)
+	})
 
-	deps := feature.Dependencies{
+	deps := module.Dependencies{
 		Logger:    log,
 		DB:        db,
-		Engine:    router.Engine,
 		Router:    router,
+		API:       api,
 		Auth:      authManager,
 		Registry:  registry,
 		Config:    cfg,
@@ -110,5 +106,5 @@
 		log.Info("module registered", "module", entry.Name)
 	}
 
-	return NewApp(router.Engine, cfg, log), nil
+	return NewApp(router, cfg, log), nil
 }